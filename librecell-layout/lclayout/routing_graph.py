##
## Copyright (c) 2019 Thomas Kramer.
## 
## This file is part of librecell-layout 
## (see https://codeberg.org/tok/librecell/src/branch/master/librecell-layout).
## 
## This program is free software: you can redistribute it and/or modify
## it under the terms of the CERN Open Hardware License (CERN OHL-S) as it will be published
## by the CERN, either version 2.0 of the License, or
## (at your option) any later version.
## 
## This program is distributed in the hope that it will be useful,
## but WITHOUT ANY WARRANTY; without even the implied warranty of
## MERCHANTABILITY or FITNESS FOR A PARTICULAR PURPOSE.  See the
## CERN Open Hardware License for more details.
## 
## You should have received a copy of the CERN Open Hardware License
## along with this program. If not, see <http://ohwr.org/licenses/>.
## 
## 
##
import networkx as nx
from itertools import count

from .layout.grid_helpers import *
from .layout.geometry_helpers import *
from .layout.grid import Grid2D
from .layout.layers import *
from .layout.transistor import TransistorLayout
from .data_types import Transistor
from . import tech_util

from typing import Any, Dict, List, Tuple, Iterable, Set
import logging

logger = logging.getLogger(__name__)


def create_routing_graph_base(grid: Grid2D, tech) -> nx.Graph:
    """ Construct the full mesh of the routing graph.
    :param grid: grid points
    :param tech: module containing technology information
    :return: nx.Graph
    """
    logging.debug('Create routing graph.')

    # Create routing graph.

    # Create nodes and vias.
    G = nx.Graph()

    # Create nodes on routing layers.
    for layer, directions in tech.routing_layers.items():
        for p in grid:
            n = layer, p
            G.add_node(n)

    # Create via edges.
    for l1, l2, data in via_layers.edges(data=True):
        via_layer = data['layer']
        for p in grid:
            n1 = (l1, p)
            n2 = (l2, p)

            weight = tech.via_weights.get((l1, l2))
            if weight is None:
                weight = tech.via_weights[(l2, l1)]

            multi_via = tech.multi_via.get((l1, l2))
            if multi_via is None:
                multi_via = tech.multi_via.get((l2, l1), 1)

            # Create edge: n1 -- n2
            G.add_edge(n1, n2,
                       weight=weight,
                       multi_via=multi_via,
                       layer=via_layer
                       )

    # Create intra layer routing edges.
    for layer, directions in tech.routing_layers.items():
        for p1 in grid:
            x1, y1 = p1
            x2 = x1 + tech.routing_grid_pitch_x
            y2 = y1 + tech.routing_grid_pitch_y

            # ID of the graph node.
            n = layer, p1

            # Horizontal edge.
            if 'h' in directions:
                n_right = layer, (x2, y1)
                if n_right in G.nodes:
                    weight = tech.weights_horizontal[layer] * abs(x2 - x1)
                    G.add_edge(n, n_right, weight=weight, orientation='h', layer=layer)

            # Vertical edge.
            if 'v' in directions:
                n_upper = layer, (x1, y2)
                if n_upper in G.nodes:
                    weight = tech.weights_vertical[layer] * abs(y2 - y1)
                    G.add_edge(n, n_upper, weight=weight, orientation='v', layer=layer)

    assert nx.is_connected(G)
    return G


def _get_routing_node_locations_per_layer(g: nx.Graph) -> Dict[Any, Tuple[int, int]]:
    """ For each layer extract the positions of the routing nodes.

    :param g: Routing graph.
    :return: Dict[layer name, set of (x,y) coordinates of routing nodes]
    """
    # Dict that will contain for each layer the node coordinates that can be used for routing.
    routing_nodes = dict()
    # Populate `routing_nodes`
    for e in g.edges:
        (l1, p1), (l2, p2) = e
        routing_nodes.setdefault(l1, set()).add(p1)
        routing_nodes.setdefault(l2, set()).add(p2)

    return routing_nodes


def remove_illegal_routing_edges(graph: nx.Graph, shapes: Dict[Any, pya.Region], tech) -> None:
    """ Remove nodes and edges from  G that would conflict
    with predefined `shapes`.
    :param graph: routing graph.
    :param shapes: Dict[layer name, pya.Shapes]
    :param tech: module containing technology information
    :return: Dict[layer name, List[Node]]
    """

    # Build a spacing rule graph by mapping the minimal spacing between layer a and layer b to an edge
    # a-b in the graph with weight=min_spacing.
    spacing_graph = tech_util.spacing_graph(tech.min_spacing)

    # Get a dict mapping layer names to pya.Regions
    regions = {l: pya.Region(s) for l, s in shapes.items()}
    illegal_edges = set()
    # For each edge in the graph check if it conflicts with an existing shape.
    # Remember the edge if it is in conflict.
    for e in graph.edges:
        (l1, p1), (l2, p2) = e
        is_via = l1 != l2

        if not is_via:
            layer = l1
            other_layers = spacing_graph[layer]
            for other_layer in other_layers:
                if other_layer != layer:
                    min_spacing = spacing_graph[layer][other_layer]['min_spacing']
                    wire_width_half = (tech.wire_width.get(layer, 0) + 1) // 2
                    margin = wire_width_half + min_spacing
                    # TODO: treat horizontal and vertical lines differently if they don't have the same wire width.
                    region = regions[other_layer]
                    is_illegal_edge = interacts(p1, region, margin) or interacts(p2, region, margin)

                    if is_illegal_edge:
                        illegal_edges.add(e)
        else:
            assert p1 == p2, "End point coordinates of a via edge must match."
            layer = via_layers[l1][l2]['layer']
            if layer in spacing_graph:
                other_layers = spacing_graph[layer]
                for other_layer in other_layers:
                    if other_layer != layer:
                        if layer in spacing_graph and other_layer in spacing_graph:
                            min_spacing = spacing_graph[layer][other_layer]['min_spacing']
                            via_width_half = (tech.via_size[layer] + 1) // 2
                            margin = via_width_half + min_spacing
                            region = regions[other_layer]
                            is_illegal_edge = interacts(p1, region, margin)

                            if is_illegal_edge:
                                illegal_edges.add(e)

    # Now remove all edges from G that are in conflict with existing shapes.
    graph.remove_edges_from(illegal_edges)

    # Remove unconnected nodes.
    unconnected = set()
    for n in graph:
        d = nx.degree(graph, n)
        if d < 1:
            unconnected.add(n)
    graph.remove_nodes_from(unconnected)

    assert nx.is_connected(graph)


def remove_existing_routing_edges(G: nx.Graph, shapes: Dict[Any, pya.Region], tech) -> None:
    """ Remove edges in G that are already routed by a shape in `shapes`.
    :param G: Routing graph to be modified.
    :param shapes: Dict[layer, pya.Shapes]
    :param tech: module containing technology information
    :return: None
    """

    # Remove all routing edges that are inside existing shapes.
    # (They are already connected and cannot be used for routing).
    for l in tech.routing_layers.keys():
        edges = edges_inside(G, pya.Region(shapes[l]), 1)
        for e in edges:
            (l1, _), (l2, _) = e
            if (l1, l2) == (l, l):
                G.remove_edge(*e)


def extract_terminal_nodes(graph: nx.Graph,
                           net_regions: Dict[str, List[pya.Region]],
                           tech):
    """ Get terminal nodes for each net.
    :param graph: Routing graph.
    :param net_regions: Regions that are connected to a net: Dict[net, Dict[layer, pya.Region]]
    :param tech: module containing technology information
    :return: list of terminals: [(net, layer, [terminal, ...]), ...]
    """

    routing_nodes = _get_routing_node_locations_per_layer(graph)

    # Create a list of terminal areas: [(net, layer, [terminal, ...]), ...]
    terminals_by_net = []
    for net, regions in net_regions.items():
        for layer, region in regions.items():
<<<<<<< HEAD
            for net_shape in region.each_merged():
                logger.info("net {} layer {} net_shape {} ".format(net,layer,net_shape))
                possible_via_layers = [data['layer'] for _, _, data in via_layers.edges(layer, data=True)]
                enc = max((tech.minimum_enclosure.get((layer, via_layer), 0) for via_layer in possible_via_layers))
                max_via_size = max((tech.via_size[l] for l in possible_via_layers))

                if layer in tech.routing_layers:
                    # On routing layers enclosure can be added, so nodes are not required to be properly enclosed.
                    d = 1
                else:
                    # A routing node must be properly enclosed to be used.
                    d = enc + max_via_size // 2
                if layer in routing_nodes:
=======
            if layer in routing_nodes:
                for net_shape in region.each_merged():

                    possible_via_layers = [data['layer'] for _, _, data in via_layers.edges(layer, data=True)]
                    enc = max((tech.minimum_enclosure.get((layer, via_layer), 0) for via_layer in possible_via_layers))
                    max_via_size = max((tech.via_size[l] for l in possible_via_layers))

                    if layer in tech.routing_layers:
                        # On routing layers enclosure can be added, so nodes are not required to be properly enclosed.
                        d = 1
                    else:
                        # A routing node must be properly enclosed to be used.
                        d = enc + max_via_size // 2

>>>>>>> 2644d745
                    routing_terminals = inside(routing_nodes[layer], pya.Region(net_shape), d)
                    terminals_by_net.append((net, layer, routing_terminals))
                    # Don't use terminals for normal routing
                    routing_nodes[layer] -= set(routing_terminals)
                    # TODO: need to be removed from G also. Better: construct edges in G afterwards.
<<<<<<< HEAD
                else:
                    logger.error("layer {} is not in routing_nodes, perhaps the routing mesh has the wrong size".format(layer))
=======
            else:
                logger.warning("Layer '{}' does not contain any routing nodes.".format(layer))
>>>>>>> 2644d745

    # Sanity check
    error = False
    for net_name, layer, terminals in terminals_by_net:
        if len(terminals) == 0:
            logger.error(
                "Shape of net {} on layer '{}' does not contain any routing grid point.".format(net_name, layer))
            error = True

    return terminals_by_net


def embed_transistor_terminal_nodes(G: nx.Graph,
                                    terminals_by_net: List[Tuple[str, str, List[Tuple[int, int]]]],
                                    transistor_layouts: Dict[Transistor, TransistorLayout],
                                    tech):
    """ Embed the terminal nodes of a the transistors into the routing graph.
    Modifies `G` and `terminals_by_net`
    :param G: The routing graph.
    :param terminals_by_net:
    :param transistor_layouts: List[TransistorLayout]
    :param tech: module containing technology information
    :return: None
    """
    # Connect terminal nodes of transistor gates in G.
    for t_layout in transistor_layouts.values():
        terminals = t_layout.terminals
        for net, ts in terminals.items():
            for t in ts:
                layer, (x, y) = t

                # Insert terminal into G.
                next_x = grid_round(x, tech.grid_offset_x, tech.routing_grid_pitch_x)

                assert next_x == x, Exception("Terminal node not x-aligned.")

                x_aligned_nodes = [(l, (_x, y)) for l, (_x, y) in G if l == layer and _x == x]

                def dist(a, b):
                    _, (x1, y1) = a
                    _, (x2, y2) = b
                    return (x1 - x2) ** 2 + (y1 - y2) ** 2

                neighbour_node = min(x_aligned_nodes, key=lambda n: dist(n, t))

                # TODO: weight proportional to gate width?
                G.add_edge(t, neighbour_node, weight=1000, wire_width=tech.gate_length)

            coords = [c for _, c in ts]
            terminals_by_net.append((net, layer, coords))


def create_virtual_terminal_nodes(G: nx.Graph,
                                  terminals_by_net: List[Tuple[str, str, Tuple[int, int]]],
                                  io_pins: Iterable,
                                  tech):
    """ Create virtual terminal nodes for each net.
    :param G: The routing graph. Will be modified.
    :param terminals_by_net:
    :param io_pins: Names of the I/O nets.
    :param tech: module containing technology information
    :return: Returns a set of virtual terminal nodes: Dict[('virtual...', net, layer, id)]
    """

    # Extract all routing nodes for each layer.
    routing_nodes = _get_routing_node_locations_per_layer(G)

    # Create virtual graph nodes for each net terminal.
    virtual_terminal_nodes = {}
    cnt = count()

    for net, layer, terminals in terminals_by_net:
        weight = 1000
        if len(terminals) > 0:
            if layer == 'l_active' and False:  # TODO: make tech independet
                for p in terminals:
                    # Force router to connect to all contacts to a l_active shape.
                    virtual_net_terminal = ('virtual', net, layer, next(cnt))
                    virtual_terminal_nodes.setdefault(net, []).append(virtual_net_terminal)
                    n = layer, p
                    assert n in G.nodes, "Node not present in graph: %s" % str(n)
                    G.add_edge(virtual_net_terminal, n, weight=weight)
            else:
                virtual_net_terminal = ('virtual', net, layer, next(cnt))
                virtual_terminal_nodes.setdefault(net, []).append(virtual_net_terminal)

                for p in terminals:
                    n = layer, p
                    assert n in G.nodes, "Node not present in graph: %s" % str(n)
                    # High weight for virtual edge
                    # TODO: High weight only for low-resistance layers.
                    G.add_edge(virtual_net_terminal, n, weight=weight)

    cnt = count()
    # Create virtual nodes for I/O pins.
    for p in io_pins:
        virtual_net_terminal = ('virtual_pin', p, tech.pin_layer, next(cnt))
        virtual_terminal_nodes.setdefault(p, []).append(virtual_net_terminal)

        for p in routing_nodes[tech.pin_layer]:
            n = tech.pin_layer, p
            x, y = p
            assert n in G.nodes, "Node not present in graph: %s" % str(n)
            # A huge weight assures that the virtual node is not used as a worm hole for routing.
            weight = 100000 + (y - tech.unit_cell_height // 2) // tech.routing_grid_pitch_y
            G.add_edge(virtual_net_terminal, n, weight=weight)

    return virtual_terminal_nodes<|MERGE_RESOLUTION|>--- conflicted
+++ resolved
@@ -223,21 +223,6 @@
     terminals_by_net = []
     for net, regions in net_regions.items():
         for layer, region in regions.items():
-<<<<<<< HEAD
-            for net_shape in region.each_merged():
-                logger.info("net {} layer {} net_shape {} ".format(net,layer,net_shape))
-                possible_via_layers = [data['layer'] for _, _, data in via_layers.edges(layer, data=True)]
-                enc = max((tech.minimum_enclosure.get((layer, via_layer), 0) for via_layer in possible_via_layers))
-                max_via_size = max((tech.via_size[l] for l in possible_via_layers))
-
-                if layer in tech.routing_layers:
-                    # On routing layers enclosure can be added, so nodes are not required to be properly enclosed.
-                    d = 1
-                else:
-                    # A routing node must be properly enclosed to be used.
-                    d = enc + max_via_size // 2
-                if layer in routing_nodes:
-=======
             if layer in routing_nodes:
                 for net_shape in region.each_merged():
 
@@ -252,19 +237,13 @@
                         # A routing node must be properly enclosed to be used.
                         d = enc + max_via_size // 2
 
->>>>>>> 2644d745
                     routing_terminals = inside(routing_nodes[layer], pya.Region(net_shape), d)
                     terminals_by_net.append((net, layer, routing_terminals))
                     # Don't use terminals for normal routing
                     routing_nodes[layer] -= set(routing_terminals)
                     # TODO: need to be removed from G also. Better: construct edges in G afterwards.
-<<<<<<< HEAD
-                else:
-                    logger.error("layer {} is not in routing_nodes, perhaps the routing mesh has the wrong size".format(layer))
-=======
             else:
                 logger.warning("Layer '{}' does not contain any routing nodes.".format(layer))
->>>>>>> 2644d745
 
     # Sanity check
     error = False
