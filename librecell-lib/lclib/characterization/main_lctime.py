#
# Copyright (c) 2019-2020 Thomas Kramer.
#
# This file is part of librecell 
# (see https://codeberg.org/tok/librecell).
#
# This program is free software: you can redistribute it and/or modify
# it under the terms of the GNU Affero General Public License as
# published by the Free Software Foundation, either version 3 of the
# License, or (at your option) any later version.
#
# This program is distributed in the hope that it will be useful,
# but WITHOUT ANY WARRANTY; without even the implied warranty of
# MERCHANTABILITY or FITNESS FOR A PARTICULAR PURPOSE.  See the
# GNU Affero General Public License for more details.
#
# You should have received a copy of the GNU Affero General Public License
# along with this program. If not, see <http://www.gnu.org/licenses/>.
#
<<<<<<< HEAD

"""
Main program file for the `lctime` standard-cell characterization tool.
"""

import os
import argparse
import joblib
import tempfile

from liberty.parser import parse_liberty
=======
import liberty.parser as liberty_parser
>>>>>>> 797dce03
from liberty.types import *

from PySpice.Unit import *

from ..logic.util import is_unate_in_xi
from ..liberty import util as liberty_util
from ..logic import functional_abstraction

from .util import *
from .timing_combinatorial import characterize_comb_cell
from .input_capacitance import characterize_input_capacitances

from copy import deepcopy
<<<<<<< HEAD
=======

from lccommon import net_util
from lccommon.net_util import load_transistor_netlist, is_ground_net, is_supply_net
import networkx as nx
import sympy
from typing import Iterable


def _boolean_to_lambda(boolean: sympy.boolalg.Boolean):
    """
    Convert a sympy.boolalg.Boolean expression into a Python lambda function.
    :param boolean:
    :return:
    """
    simple = sympy.simplify(boolean)
    f = sympy.lambdify(boolean.atoms(), simple)
    return f


>>>>>>> 797dce03
from PySpice.Spice.Parser import SpiceParser
import logging


def main():
    """
    Command-line tool for cell characterization.
    Currently only combinatorial cells are supported excluding tri-state cells.
    :return:
    """

    logger = logging.getLogger(__name__)
    logger.info("lctime main function")

    parser = argparse.ArgumentParser(
        description='Characterize the timing of a combinatorial cell based on a SPICE netlist. '
                    'The resulting liberty file will contain the data of the input liberty file '
                    'plus the updated characteristics of the selected cell.',
        epilog='Example: lctime --liberty specification.lib --cell INVX1 AND2X1 --spice netlists.sp -I '
               'transistor_model.m --output mylib.lib')

    parser.add_argument('-l', '--liberty', required=True, metavar='LIBERTY', type=str,
                        help='Liberty file. This must contain all necessary specifications '
                             'needed to characterize the cell.')

    parser.add_argument('--cell', required=True, metavar='CELL_NAME', type=str,
                        action='append',
                        nargs='+',
                        help='Names of cells to be characterized.')

    parser.add_argument('--spice', required=True, metavar='SPICE', type=str,
                        action='append',
                        nargs='+',
                        help='SPICE netlist containing a subcircuit with the same name as the cell.')

    parser.add_argument('-I', '--include', required=False, action='append', metavar='SPICE_INCLUDE', type=str,
                        help='SPICE files to include such as transistor models.')

    parser.add_argument('--calc-mode', metavar='CALC_MODE', type=str, choices=['worst', 'typical', 'best'],
                        default='typical',
                        help='Calculation mode for computing the default timing arc'
                             ' based on the conditional timing arcs. "worst", "typical" (average) or "best".')

    parser.add_argument('-o', '--output', required=True, metavar='LIBERTY_OUT', type=str, help='Output liberty file.')

    parser.add_argument('--workingdir', required=False, metavar='WORKDIR', type=str,
                        help="Directory for ngspice simulation scripts and raw results.")

    parser.add_argument('--debug', action='store_true',
                        help='Enable debug mode (more verbose logging and plotting waveforms).')

    # Parse arguments
    args = parser.parse_args()

    DEBUG = args.debug
    log_level = logging.DEBUG if DEBUG else logging.INFO

    if DEBUG:
        log_format = '%(module)16s %(levelname)8s: %(message)s'
    else:
        # Also output name of function in DEBUG mode.
        log_format = '%(module)16s %(funcName)16s %(levelname)8s: %(message)s'

    logging.basicConfig(format=log_format, level=log_level)

    workingdir = args.workingdir
    if workingdir is None:
        workingdir = tempfile.mkdtemp(prefix="lctime-")

    # Get list of cell names to be characterized.
    cell_names = [n for names in args.cell for n in names]  # Flatten the nested list.

    # Get list of user-provided netlist files.
    netlist_files = [n for names in args.spice for n in names]  # Flatten the nested list.

    # Generate a lookup-table which tells for each cell name which netlist file to use.
    netlist_file_table: Dict[str, str] = dict()
    for netlist_file in netlist_files:
        logger.info("Load SPICE netlist: {}".format(netlist_file))
        parser = SpiceParser(path=netlist_file)
        for sub in parser.subcircuits:
            if sub.name in netlist_file_table:
                # Abort if a sub circuit is defined in multiple netlists.
                logger.warning(
                    f"Sub-circuit '{sub.name}' is defined in multiple netlists: {netlist_file_table[sub.name]}, {netlist_file}")
                exit(1)
            netlist_file_table[sub.name] = netlist_file

    # Test if all cell names can be found in the netlist files.
    cell_names_not_found = set(cell_names) - netlist_file_table.keys()
    if cell_names_not_found:
        logger.error("Cell name not found in netlists: {}".format(", ".join(cell_names_not_found)))
        exit(1)

    # Load liberty file.
    lib_file = args.liberty
    logger.info("Reading liberty: {}".format(lib_file))
    with open(lib_file) as f:
        data = f.read()
    library = liberty_parser.parse_liberty(data)

    # Check if the delay model is supported.
    delay_model = library['delay_model']
    supported_delay_models = ['table_lookup']
    if delay_model not in supported_delay_models:
        msg = "Delay model not supported: '{}'. Must be one of {}.".format(delay_model,
                                                                           ", ".join(supported_delay_models))
        logger.error(msg)
        assert False, msg

    # Make independent copies of the library.
    new_library = deepcopy(library)
    # Strip all cell groups.
    new_library.groups = [g for g in new_library.groups if g.group_name != 'cell']

    # Load operation voltage and temperature.
    # TODO: load voltage/temperature from operating_conditions group
    supply_voltage = library['nom_voltage']
    temperature = library['nom_temperature']
    logger.info('Supply voltage = {:f} V'.format(supply_voltage))
    logger.info('Temperature = {:f} V'.format(temperature))

    # Units
    # TODO: choose correct unit from liberty file
    capacitance_unit_scale_factor = 1e12
    # TODO: get correct unit from liberty file.
    time_unit_scale_factor = 1e9

    # Get timing corner from liberty file.
    # Find definitions of operating conditions and sort them by name.
    operating_conditions_list = library.get_groups('operating_conditions')
    # Put into a dict by name.
    operating_conditions: Dict[str, Group] = {g.args[0]: g for g in operating_conditions_list}

    logger.info("Operating conditions: {}".format(set(operating_conditions.keys())))

    """
    TODO: Use the information from the operating conditions.
    Example:
    operating_conditions (MPSS) {
        calc_mode : worst ;
        process : 1.5 ;
        process_label : "ss" ;
        temperature : 70 ;
        voltage : 4.75 ;
        tree_type : worse_case_tree ;
    }
    """

    def _transistors2multigraph(transistors) -> nx.MultiGraph:
        """ Create a graph representing the transistor network.
            Each edge corresponds to a transistor, each node to a net.
        """
        G = nx.MultiGraph()
        for t in transistors:
            G.add_edge(t.source_net, t.drain_net, (t.gate_net, t.channel_type))
        assert nx.is_connected(G)
        return G

    # Get timing corner from liberty file.
    # TODO: let user overwrite it.
    calc_modes = {
        'typical': CalcMode.TYPICAL,
        'worst': CalcMode.WORST,
        'best': CalcMode.BEST,
    }

    # TODO: Make use of this.
    default_operating_conditions = library['default_operating_conditions']
    logger.info("Default operating conditions: {}".format(default_operating_conditions))

    assert args.calc_mode in calc_modes, "Unknown calculation mode: {}".format(args.calc_mode)

    calc_mode = calc_modes[args.calc_mode]
    logger.info("calc_mode: {}".format(calc_mode.name))

    # Read trip points from liberty file.
    trip_points = read_trip_points_from_liberty(library)

    logger.debug(trip_points)

    spice_includes = args.include if args.include else []
    if len(spice_includes) == 0:
        logger.warning("No transistor model supplied. Use --include or -I.")

    # TODO: No hardcoded data here!
    output_capacitances = np.array([0.05, 0.1, 0.2, 0.4, 0.8, 1.6]) * 1e-12  # pf
    input_transition_times = np.array([0.1, 0.2, 0.4, 0.8, 1.6, 3.2]) * 1e-9  # ns

    # Characterize all cells in the list.
    def characterize_cell(cell_name: str) -> Group:

        # Create working directory if it does not exist yet.
        cell_workingdir = os.path.join(workingdir, cell_name)
        if not os.path.exists(cell_workingdir):
            os.mkdir(cell_workingdir)

        # Get netlist and liberty group.
        netlist_file = netlist_file_table[cell_name]
        cell_group = select_cell(library, cell_name)
        # Check that the name matches.
        assert cell_group.args[0] == cell_name

        logger.info("Cell: {}".format(cell_name))
        logger.info("Netlist: {}".format(netlist_file))

        # Get information on pins
        input_pins, output_pins, output_functions_user = liberty_util.get_pin_information(cell_group)

        # Load netlist of cell
        # TODO: Load all netlists at the beginning.
        logger.info('Load netlist: %s', netlist_file)
        transistors_abstract, cell_pins = load_transistor_netlist(netlist_file, cell_name)
        io_pins = net_util.get_io_pins(cell_pins)

        # Detect power pins.
        # TODO: don't decide based only on net name.
        power_pins = [p for p in cell_pins if net_util.is_power_net(p)]
        assert len(power_pins) == 2, "Expected to have 2 power pins."
        vdd_pins = [p for p in power_pins if net_util.is_supply_net(p)]
        gnd_pins = [p for p in power_pins if net_util.is_ground_net(p)]
        assert len(vdd_pins) == 1, "Expected to find one VDD pin but found: {}".format(vdd_pins)
        assert len(gnd_pins) == 1, "Expected to find one GND pin but found: {}".format(gnd_pins)
        vdd_pin = vdd_pins[0]
        gnd_pin = gnd_pins[0]

        # Derive boolean functions for the outputs from the netlist.
        logger.info("Derive boolean functions for the outputs based on the netlist.")
        transistor_graph = _transistors2multigraph(transistors_abstract)
        output_functions_deduced = functional_abstraction.analyze_circuit_graph(graph=transistor_graph,
                                                                                pins_of_interest=io_pins,
                                                                                constant_input_pins={vdd_pin: True,
                                                                                                     gnd_pin: False},
                                                                                user_input_nets=input_pins)
        # Convert keys into strings (they are `sympy.Symbol`s now)
        output_functions_deduced = {output.name: function for output, function in output_functions_deduced.items()}
        output_functions_symbolic = output_functions_deduced

        # Log deduced output functions.
        for output_name, function in output_functions_deduced.items():
            logger.info("Deduced output function: {} = {}".format(output_name, function))

        # Merge deduced output functions with the ones read from the liberty file and perform consistency check.
        for output_name, function in output_functions_user.items():
            logger.info("User supplied output function: {} = {}".format(output_name, function))
            assert output_name in output_functions_deduced, "No function has been deduced for output pin '{}'.".format(
                output_name)
            # Consistency check: verify that the deduced output formula is equal to the one defined in the liberty file.
            equal = functional_abstraction.bool_equals(function, output_functions_deduced[output_name])
            if not equal:
                msg = "User supplied function does not match the deduced function for pin '{}'".format(output_name)
                logger.error(msg)

            if equal:
                # Take the function defined by the liberty file.
                # This might be desired because it is in another form (CND, DNF,...).
                output_functions_symbolic[output_name] = function

        # Convert deduced output functions into Python lambda functions.
        output_functions = {
            name: _boolean_to_lambda(f)
            for name, f in output_functions_symbolic.items()
        }

        # Sanity check.
        if len(input_pins) == 0:
            msg = "Cell has no input pins."
            logger.error(msg)
            assert False, msg

        # Sanity check.
        if len(output_pins) == 0:
            msg = "Cell has no output pins."
            logger.error(msg)
            assert False, msg

        # Add groups for the cell to be characterized.
        new_cell_group = deepcopy(select_cell(library, cell_name))

        # Strip away timing groups. They will be replaced by the new characterization.
        for pin_group in new_cell_group.get_groups('pin'):
            pin_group.groups = [g for g in pin_group.groups if g.group_name != 'timing']

        logger.info("Run characterization.")

        # TODO: Make time resolution parametrizable.
        time_resolution_seconds = 50e-12
        logger.info("Time resolution = {}s".format(time_resolution_seconds))

        # Measure input pin capacitances.
        logger.debug("Measuring input pin capacitances.")
        for input_pin in input_pins:
            logger.info("Measuring input capacitance: {}".format(input_pin))
            input_pin_group = new_cell_group.get_group('pin', input_pin)

            result = characterize_input_capacitances(
                cell_name=cell_name,
                input_pins=input_pins,
                active_pin=input_pin,
                output_pins=output_pins,
                supply_voltage=supply_voltage,
                trip_points=trip_points,
                timing_corner=calc_mode,
                spice_netlist_file=netlist_file_table[cell_name],
                spice_include_files=spice_includes,

                time_resolution=time_resolution_seconds,
                temperature=temperature,

                workingdir=cell_workingdir,

                debug=args.debug
            )

            input_pin_group['rise_capacitance'] = result['rise_capacitance'] * capacitance_unit_scale_factor
            input_pin_group['fall_capacitance'] = result['fall_capacitance'] * capacitance_unit_scale_factor
            input_pin_group['capacitance'] = result['capacitance'] * capacitance_unit_scale_factor

        # Measure timing for all input-output arcs.
        logger.debug("Measuring timing.")
        for output_pin in output_pins:
            output_pin_group = new_cell_group.get_group('pin', output_pin)

            # Insert boolean function of output.
            output_pin_group.set_boolean_function('function', output_functions_symbolic[output_pin])

            for related_pin in input_pins:
                logger.info("Timing arc: {} -> {}".format(related_pin, output_pin))

<<<<<<< HEAD
                # Get timing sense of this arc.
                timing_sense = is_unate_in_xi(output_functions[output_pin], related_pin).name.lower()
                logger.info("Timing sense: {}".format(timing_sense))

                result = characterize_comb_cell(
                    cell_name=cell_name,
                    input_pins=input_pins,
                    output_pin=output_pin,
                    related_pin=related_pin,
                    output_functions=output_functions,
                    supply_voltage=supply_voltage,
                    trip_points=trip_points,
                    timing_corner=calc_mode,

                    total_output_net_capacitance=output_capacitances,
                    input_net_transition=input_transition_times,

                    spice_netlist_file=netlist_file_table[cell_name],
                    spice_include_files=spice_includes,

                    time_resolution=time_resolution_seconds,
                    temperature=temperature,

                    workingdir=cell_workingdir,

                    debug=args.debug
                )

                # Get the table indices.
                # TODO: get correct index/variable mapping from liberty file.
                index_1 = result['total_output_net_capacitance'] * capacitance_unit_scale_factor
                index_2 = result['input_net_transition'] * time_unit_scale_factor
                # TODO: remember all necessary templates and create template tables.
                table_template_name = 'delay_template_{}x{}'.format(len(index_1), len(index_2))

                # Create liberty timing tables.
                timing_tables = []
                for table_name in ['cell_rise', 'cell_fall', 'rise_transition', 'fall_transition']:
                    table = Group(
                        table_name,
                        args=[table_template_name],
                    )

                    table.set_array('index_1', index_1)
                    table.set_array('index_2', index_2)
                    table.set_array('values', result[table_name] * time_unit_scale_factor)

                    timing_tables.append(table)

                # Create the liberty timing group.
                timing_group = Group(
                    'timing',
                    attributes={
                        'related_pin': [EscapedString(related_pin)],
                        'timing_sense': [timing_sense]
                    },
                    groups=timing_tables
=======
            # Get timing sense of this arc.
            timing_sense = is_unate_in_xi(output_functions[output_pin], related_pin).name.lower()
            logger.info("Timing sense: {}".format(timing_sense))

            result = characterize_comb_cell(
                cell_name=cell_name,
                input_pins=input_pins,
                output_pin=output_pin,
                related_pin=related_pin,
                output_functions=output_functions,
                supply_voltage=supply_voltage,
                trip_points=trip_points,
                timing_corner=calc_mode,
                spice_netlist_file=netlist_file_table[cell_name],
                spice_include_files=spice_includes,

                time_resolution=time_resolution,
                temperature=temperature
            )

            # TODO: get correct index/variable mapping from liberty file.
            index_1 = result['total_output_net_capacitance']
            index_2 = result['input_net_transition']
            # TODO: remember all necessary templates and create template tables.
            table_template_name = 'delay_template_{}x{}'.format(len(index_1), len(index_2))

            timing_tables = []
            for table_name in ['cell_rise', 'cell_fall', 'rise_transition', 'fall_transition']:
                table = Group(
                    table_name,
                    args=[table_template_name],
>>>>>>> 797dce03
                )

                table.set_array('index_1', index_1)
                table.set_array('index_2', index_2)
                table.set_array('values', result[table_name] * time_unit_scale_factor)

                timing_tables.append(table)

            timing_group = Group(
                'timing',
                attributes={
                    'related_pin': [EscapedString(related_pin)],
                    'timing_sense': [timing_sense]
                },
                groups=timing_tables
            )

            # Attach timing group to output pin group.
            output_pin_group.groups.append(timing_group)

        assert isinstance(new_cell_group, Group)
        return new_cell_group

    # Characterize cells in parallel.
    new_cell_groups = joblib.Parallel(n_jobs=-1, prefer='threads') \
        (joblib.delayed(characterize_cell)(cell_name) for cell_name in cell_names)

    for new_cell_group in new_cell_groups:
        new_library.groups.append(new_cell_group)

    with open(args.output, 'w') as f:
        logger.info("Write liberty: {}".format(args.output))
        f.write(str(new_library))<|MERGE_RESOLUTION|>--- conflicted
+++ resolved
@@ -17,7 +17,6 @@
 # You should have received a copy of the GNU Affero General Public License
 # along with this program. If not, see <http://www.gnu.org/licenses/>.
 #
-<<<<<<< HEAD
 
 """
 Main program file for the `lctime` standard-cell characterization tool.
@@ -28,10 +27,7 @@
 import joblib
 import tempfile
 
-from liberty.parser import parse_liberty
-=======
 import liberty.parser as liberty_parser
->>>>>>> 797dce03
 from liberty.types import *
 
 from PySpice.Unit import *
@@ -45,8 +41,6 @@
 from .input_capacitance import characterize_input_capacitances
 
 from copy import deepcopy
-<<<<<<< HEAD
-=======
 
 from lccommon import net_util
 from lccommon.net_util import load_transistor_netlist, is_ground_net, is_supply_net
@@ -66,7 +60,6 @@
     return f
 
 
->>>>>>> 797dce03
 from PySpice.Spice.Parser import SpiceParser
 import logging
 
@@ -396,7 +389,6 @@
             for related_pin in input_pins:
                 logger.info("Timing arc: {} -> {}".format(related_pin, output_pin))
 
-<<<<<<< HEAD
                 # Get timing sense of this arc.
                 timing_sense = is_unate_in_xi(output_functions[output_pin], related_pin).name.lower()
                 logger.info("Timing sense: {}".format(timing_sense))
@@ -446,63 +438,15 @@
 
                     timing_tables.append(table)
 
-                # Create the liberty timing group.
-                timing_group = Group(
-                    'timing',
-                    attributes={
-                        'related_pin': [EscapedString(related_pin)],
-                        'timing_sense': [timing_sense]
-                    },
-                    groups=timing_tables
-=======
-            # Get timing sense of this arc.
-            timing_sense = is_unate_in_xi(output_functions[output_pin], related_pin).name.lower()
-            logger.info("Timing sense: {}".format(timing_sense))
-
-            result = characterize_comb_cell(
-                cell_name=cell_name,
-                input_pins=input_pins,
-                output_pin=output_pin,
-                related_pin=related_pin,
-                output_functions=output_functions,
-                supply_voltage=supply_voltage,
-                trip_points=trip_points,
-                timing_corner=calc_mode,
-                spice_netlist_file=netlist_file_table[cell_name],
-                spice_include_files=spice_includes,
-
-                time_resolution=time_resolution,
-                temperature=temperature
-            )
-
-            # TODO: get correct index/variable mapping from liberty file.
-            index_1 = result['total_output_net_capacitance']
-            index_2 = result['input_net_transition']
-            # TODO: remember all necessary templates and create template tables.
-            table_template_name = 'delay_template_{}x{}'.format(len(index_1), len(index_2))
-
-            timing_tables = []
-            for table_name in ['cell_rise', 'cell_fall', 'rise_transition', 'fall_transition']:
-                table = Group(
-                    table_name,
-                    args=[table_template_name],
->>>>>>> 797dce03
-                )
-
-                table.set_array('index_1', index_1)
-                table.set_array('index_2', index_2)
-                table.set_array('values', result[table_name] * time_unit_scale_factor)
-
-                timing_tables.append(table)
-
-            timing_group = Group(
-                'timing',
-                attributes={
-                    'related_pin': [EscapedString(related_pin)],
-                    'timing_sense': [timing_sense]
-                },
-                groups=timing_tables
-            )
+                    # Create the liberty timing group.
+                    timing_group = Group(
+                        'timing',
+                        attributes={
+                            'related_pin': [EscapedString(related_pin)],
+                            'timing_sense': [timing_sense]
+                        },
+                        groups=timing_tables
+                    )
 
             # Attach timing group to output pin group.
             output_pin_group.groups.append(timing_group)
