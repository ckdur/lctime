#
# Copyright (c) 2019-2020 Thomas Kramer.
#
# This file is part of librecell 
# (see https://codeberg.org/tok/librecell).
#
# This program is free software: you can redistribute it and/or modify
# it under the terms of the GNU Affero General Public License as
# published by the Free Software Foundation, either version 3 of the
# License, or (at your option) any later version.
#
# This program is distributed in the hope that it will be useful,
# but WITHOUT ANY WARRANTY; without even the implied warranty of
# MERCHANTABILITY or FITNESS FOR A PARTICULAR PURPOSE.  See the
# GNU Affero General Public License for more details.
#
# You should have received a copy of the GNU Affero General Public License
# along with this program. If not, see <http://www.gnu.org/licenses/>.
#
from setuptools import setup, find_packages


def readme():
    with open("README.md", "r") as f:
        return f.read()


setup(name='librecell-lib',
      version='0.0.6',
      description='CMOS standard cell characterization kit.',
      long_description=readme(),
      long_description_content_type="text/markdown",
      keywords='cmos cell characterization vlsi asic',
      classifiers=[
          'License :: OSI Approved :: GNU Affero General Public License v3 or later (AGPLv3+)',
          'Development Status :: 3 - Alpha',
          'Topic :: Scientific/Engineering',
          'Topic :: Scientific/Engineering :: Electronic Design Automation (EDA)',
          'Programming Language :: Python :: 3'
      ],
      url='https://codeberg.org/tok/librecell',
      author='T. Kramer',
      author_email='code@tkramer.ch',
      license='AGPL',
      packages=find_packages(),
      package_data={'': ['examples/*', 'test_data/*']},
      entry_points={
          'console_scripts': [
              'libertyviz = lclib.liberty.visualize:main_plot_timing',
              'libertymerge = lclib.liberty.merge:main',
              'lcsize = lclib.transistor_sizing.width_opt:main',
              'lctime = lclib.characterization.main_lctime:main',
              'sp2bool = lclib.characterization.main_sp2bool:main'
          ]
      },
      install_requires=[
          'librecell-common==0.0.6',
          'numpy==1.*',  # BSD
          'sympy==1.6.*',  # BSD
          'matplotlib==3.*',
          'networkx==2.5',  # BSD
          'pyspice==1.4.3',  # GPLv3
          'scipy>=1.5.*',  # BSD
          'liberty-parser==0.0.8',  # GPLv3
<<<<<<< HEAD
          'joblib>=0.14', # BSD-3-Clause
=======
>>>>>>> 797dce03
      ],
      zip_safe=False)<|MERGE_RESOLUTION|>--- conflicted
+++ resolved
@@ -62,9 +62,6 @@
           'pyspice==1.4.3',  # GPLv3
           'scipy>=1.5.*',  # BSD
           'liberty-parser==0.0.8',  # GPLv3
-<<<<<<< HEAD
           'joblib>=0.14', # BSD-3-Clause
-=======
->>>>>>> 797dce03
       ],
       zip_safe=False)